--- conflicted
+++ resolved
@@ -195,37 +195,27 @@
             checkpoint_files,
         };
 
-<<<<<<< HEAD
         Ok(Arc::new(Self::new_from_log_segment(
             table_root,
-            table_client,
             log_segment,
             version_eff,
+            table_client,
         )?))
     }
 
     /// Create a new [`Snapshot`] instance.
-    pub(crate) fn new_from_log_segment(
+    pub(crate) fn new_from_log_segment<JRC: Send, PRC: Send>(
         location: Url,
-        client: Arc<dyn TableClient<JsonReadContext = JRC, ParquetReadContext = PRC>>,
         log_segment: LogSegment,
         version: Version,
+        table_client: &dyn TableClient<JsonReadContext = JRC, ParquetReadContext = PRC>,
     ) -> DeltaResult<Self> {
         let (metadata, protocol) = log_segment
-            .read_metadata(client.as_ref())?
+            .read_metadata(table_client)?
             .ok_or(Error::MissingMetadata)?;
 
         let schema = metadata.schema()?;
-
         Ok(Self {
-=======
-        Ok(Arc::new(Self::new(table_root, log_segment, version_eff)))
-    }
-
-    /// Create a new [`Snapshot`] instance.
-    pub(crate) fn new(location: Url, log_segment: LogSegment, version: Version) -> Self {
-        Self {
->>>>>>> 767a4d33
             table_root: location,
             log_segment,
             version,
@@ -246,12 +236,6 @@
         self.version
     }
 
-<<<<<<< HEAD
-    #[cfg_attr(feature = "developer-visibility", visibility::make(pub))]
-    fn _get_log_segment(&self) -> &LogSegment {
-        &self.log_segment
-    }
-
     /// Table [`Schema`] at this [`Snapshot`]s version.
     pub fn schema(&self) -> &Schema {
         &self.schema
@@ -264,58 +248,6 @@
 
     pub fn protocol(&self) -> &Protocol {
         &self.protocol
-=======
-    fn get_or_insert_metadata<JRC: Send, PRC: Send>(
-        &self,
-        table_client: &dyn TableClient<JsonReadContext = JRC, ParquetReadContext = PRC>,
-    ) -> DeltaResult<(Metadata, Protocol)> {
-        {
-            let read_lock = self
-                .metadata
-                .read()
-                .map_err(|_| Error::Generic("failed to get read lock".into()))?;
-            if let Some((metadata, protocol)) = read_lock.as_ref() {
-                return Ok((metadata.clone(), protocol.clone()));
-            }
-        } // drop the read_lock
-
-        let (metadata, protocol) = self
-            .log_segment
-            .read_metadata(table_client)?
-            .ok_or(Error::MissingMetadata)?;
-        let mut meta = self
-            .metadata
-            .write()
-            .map_err(|_| Error::Generic("failed to get write lock".into()))?;
-        *meta = Some((metadata.clone(), protocol.clone()));
-
-        Ok((metadata, protocol))
-    }
-
-    /// Table [`Schema`] at this [`Snapshot`]s version.
-    pub fn schema<JRC: Send, PRC: Send>(
-        &self,
-        table_client: &dyn TableClient<JsonReadContext = JRC, ParquetReadContext = PRC>,
-    ) -> DeltaResult<Schema> {
-        self.metadata(table_client)?.schema()
-    }
-
-    /// Table [`Metadata`] at this [`Snapshot`]s version.
-    pub fn metadata<JRC: Send, PRC: Send>(
-        &self,
-        table_client: &dyn TableClient<JsonReadContext = JRC, ParquetReadContext = PRC>,
-    ) -> DeltaResult<Metadata> {
-        let (metadata, _) = self.get_or_insert_metadata(table_client)?;
-        Ok(metadata)
-    }
-
-    pub fn protocol<JRC: Send, PRC: Send>(
-        &self,
-        table_client: &dyn TableClient<JsonReadContext = JRC, ParquetReadContext = PRC>,
-    ) -> DeltaResult<Protocol> {
-        let (_, protocol) = self.get_or_insert_metadata(table_client)?;
-        Ok(protocol)
->>>>>>> 767a4d33
     }
 }
 
@@ -482,10 +414,6 @@
         let client = default_table_client(&url);
         let snapshot = Snapshot::try_new(url, &client, Some(1)).unwrap();
 
-<<<<<<< HEAD
-=======
-        let protocol = snapshot.protocol(&client).unwrap();
->>>>>>> 767a4d33
         let expected = Protocol {
             min_reader_version: 3,
             min_writer_version: 7,
@@ -496,12 +424,7 @@
 
         let schema_string = r#"{"type":"struct","fields":[{"name":"value","type":"integer","nullable":true,"metadata":{}}]}"#;
         let expected: StructType = serde_json::from_str(schema_string).unwrap();
-<<<<<<< HEAD
         assert_eq!(snapshot.schema(), &expected);
-=======
-        let schema = snapshot.schema(&client).unwrap();
-        assert_eq!(schema, expected);
->>>>>>> 767a4d33
     }
 
     #[test]
@@ -513,10 +436,6 @@
         let client = default_table_client(&url);
         let snapshot = Snapshot::try_new(url, &client, None).unwrap();
 
-<<<<<<< HEAD
-=======
-        let protocol = snapshot.protocol(&client).unwrap();
->>>>>>> 767a4d33
         let expected = Protocol {
             min_reader_version: 3,
             min_writer_version: 7,
@@ -527,12 +446,7 @@
 
         let schema_string = r#"{"type":"struct","fields":[{"name":"value","type":"integer","nullable":true,"metadata":{}}]}"#;
         let expected: StructType = serde_json::from_str(schema_string).unwrap();
-<<<<<<< HEAD
         assert_eq!(snapshot.schema(), &expected);
-=======
-        let schema = snapshot.schema(&client).unwrap();
-        assert_eq!(schema, expected);
->>>>>>> 767a4d33
     }
 
     #[test]
