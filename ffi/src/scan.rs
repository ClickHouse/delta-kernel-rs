--- conflicted
+++ resolved
@@ -277,21 +277,9 @@
     values: HashMap<String, String>,
 }
 
-<<<<<<< HEAD
-impl CStringMap {
-    pub fn new(values: HashMap<String, String>) -> Self {
-        Self { values }
-    }
-
-    pub fn default() -> Self {
-        Self {
-            values: Default::default(),
-        }
-=======
 impl From<HashMap<String, String>> for CStringMap {
     fn from(val: HashMap<String, String>) -> Self {
         Self { values: val }
->>>>>>> eedfd473
     }
 }
 
