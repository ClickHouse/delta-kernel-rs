use std::os::raw::c_void;

use crate::scan::CStringMap;
use crate::{handle::Handle, kernel_string_slice, KernelStringSlice, SharedSnapshot};
use delta_kernel::schema::{ArrayType, DataType, MapType, PrimitiveType, StructType};

/// The `EngineSchemaVisitor` defines a visitor system to allow engines to build their own
/// representation of a schema from a particular schema within kernel.
///
/// The model is list based. When the kernel needs a list, it will ask engine to allocate one of a
/// particular size. Once allocated the engine returns an `id`, which can be any integer identifier
/// ([`usize`]) the engine wants, and will be passed back to the engine to identify the list in the
/// future.
///
/// Every schema element the kernel visits belongs to some list of "sibling" elements. The schema
/// itself is a list of schema elements, and every complex type (struct, map, array) contains a list
/// of "child" elements.
///  1. Before visiting schema or any complex type, the kernel asks the engine to allocate a list to
///     hold its children
///  2. When visiting any schema element, the kernel passes its parent's "child list" as the
///     "sibling list" the element should be appended to:
///      - For the top-level schema, visit each top-level column, passing the column's name and type
///      - For a struct, first visit each struct field, passing the field's name, type, nullability,
///        and metadata
///      - For a map, visit the key and value, passing its special name ("map_key" or "map_value"),
///        type, and value nullability (keys are never nullable)
///      - For a list, visit the element, passing its special name ("array_element"), type, and
///        nullability
///  3. When visiting a complex schema element, the kernel also passes the "child list" containing
///     that element's (already-visited) children.
///  4. The [`visit_schema`] method returns the id of the list of top-level columns
// WARNING: the visitor MUST NOT retain internal references to the string slices passed to visitor methods
#[repr(C)]
pub struct EngineSchemaVisitor {
    /// opaque state pointer
    pub data: *mut c_void,
    /// Creates a new field list, optionally reserving capacity up front
    pub make_field_list: extern "C" fn(data: *mut c_void, reserve: usize) -> usize,

    // visitor methods that should instantiate and append the appropriate type to the field list
    /// Indicate that the schema contains a `Struct` type. The top level of a Schema is always a
    /// `Struct`. The fields of the `Struct` are in the list identified by `child_list_id`.
    pub visit_struct: extern "C" fn(
        data: *mut c_void,
        sibling_list_id: usize,
        name: KernelStringSlice,
        is_nullable: bool,
        metadata: &CStringMap,
        child_list_id: usize,
    ),

    /// Indicate that the schema contains an Array type. `child_list_id` will be a _one_ item list
    /// with the array's element type
    pub visit_array: extern "C" fn(
        data: *mut c_void,
        sibling_list_id: usize,
        name: KernelStringSlice,
        is_nullable: bool,
        metadata: &CStringMap,
        child_list_id: usize,
    ),

    /// Indicate that the schema contains an Map type. `child_list_id` will be a _two_ item list
    /// where the first element is the map's key type and the second element is the
    /// map's value type
    pub visit_map: extern "C" fn(
        data: *mut c_void,
        sibling_list_id: usize,
        name: KernelStringSlice,
        is_nullable: bool,
        metadata: &CStringMap,
        child_list_id: usize,
    ),

    /// visit a `decimal` with the specified `precision` and `scale`
    pub visit_decimal: extern "C" fn(
        data: *mut c_void,
        sibling_list_id: usize,
        name: KernelStringSlice,
        is_nullable: bool,
        metadata: &CStringMap,
        precision: u8,
        scale: u8,
    ),

    /// Visit a `string` belonging to the list identified by `sibling_list_id`.
    pub visit_string: extern "C" fn(
        data: *mut c_void,
        sibling_list_id: usize,
        name: KernelStringSlice,
        is_nullable: bool,
        metadata: &CStringMap,
    ),

    /// Visit a `long` belonging to the list identified by `sibling_list_id`.
    pub visit_long: extern "C" fn(
        data: *mut c_void,
        sibling_list_id: usize,
        name: KernelStringSlice,
        is_nullable: bool,
        metadata: &CStringMap,
    ),

    /// Visit an `integer` belonging to the list identified by `sibling_list_id`.
    pub visit_integer: extern "C" fn(
        data: *mut c_void,
        sibling_list_id: usize,
        name: KernelStringSlice,
        is_nullable: bool,
        metadata: &CStringMap,
    ),

    /// Visit a `short` belonging to the list identified by `sibling_list_id`.
    pub visit_short: extern "C" fn(
        data: *mut c_void,
        sibling_list_id: usize,
        name: KernelStringSlice,
        is_nullable: bool,
        metadata: &CStringMap,
    ),

    /// Visit a `byte` belonging to the list identified by `sibling_list_id`.
    pub visit_byte: extern "C" fn(
        data: *mut c_void,
        sibling_list_id: usize,
        name: KernelStringSlice,
        is_nullable: bool,
        metadata: &CStringMap,
    ),

    /// Visit a `float` belonging to the list identified by `sibling_list_id`.
    pub visit_float: extern "C" fn(
        data: *mut c_void,
        sibling_list_id: usize,
        name: KernelStringSlice,
        is_nullable: bool,
        metadata: &CStringMap,
    ),

    /// Visit a `double` belonging to the list identified by `sibling_list_id`.
    pub visit_double: extern "C" fn(
        data: *mut c_void,
        sibling_list_id: usize,
        name: KernelStringSlice,
        is_nullable: bool,
        metadata: &CStringMap,
    ),

    /// Visit a `boolean` belonging to the list identified by `sibling_list_id`.
    pub visit_boolean: extern "C" fn(
        data: *mut c_void,
        sibling_list_id: usize,
        name: KernelStringSlice,
        is_nullable: bool,
        metadata: &CStringMap,
    ),

    /// Visit `binary` belonging to the list identified by `sibling_list_id`.
    pub visit_binary: extern "C" fn(
        data: *mut c_void,
        sibling_list_id: usize,
        name: KernelStringSlice,
        is_nullable: bool,
        metadata: &CStringMap,
    ),

    /// Visit a `date` belonging to the list identified by `sibling_list_id`.
    pub visit_date: extern "C" fn(
        data: *mut c_void,
        sibling_list_id: usize,
        name: KernelStringSlice,
        is_nullable: bool,
        metadata: &CStringMap,
    ),

    /// Visit a `timestamp` belonging to the list identified by `sibling_list_id`.
    pub visit_timestamp: extern "C" fn(
        data: *mut c_void,
        sibling_list_id: usize,
        name: KernelStringSlice,
        is_nullable: bool,
        metadata: &CStringMap,
    ),

    /// Visit a `timestamp` with no timezone belonging to the list identified by `sibling_list_id`.
    pub visit_timestamp_ntz: extern "C" fn(
        data: *mut c_void,
        sibling_list_id: usize,
        name: KernelStringSlice,
        is_nullable: bool,
        metadata: &CStringMap,
    ),
}

/// Visit the schema of the passed `SnapshotHandle`, using the provided `visitor`. See the
/// documentation of [`EngineSchemaVisitor`] for a description of how this visitor works.
///
/// This method returns the id of the list allocated to hold the top level schema columns.
///
/// # Safety
///
/// Caller is responsible for passing a valid snapshot handle and schema visitor.
#[no_mangle]
pub unsafe extern "C" fn visit_schema(
    snapshot: Handle<SharedSnapshot>,
    visitor: &mut EngineSchemaVisitor,
) -> usize {
    let snapshot = unsafe { snapshot.as_ref() };
    // Visit all the fields of a struct and return the list of children
    fn visit_struct_fields(visitor: &EngineSchemaVisitor, s: &StructType) -> usize {
        let child_list_id = (visitor.make_field_list)(visitor.data, s.fields.len());
        for field in s.fields() {
            let metadata = CStringMap::new(field.metadata_with_string_values());
            visit_schema_item(
                field.name(),
                field.data_type(),
                field.is_nullable(),
<<<<<<< HEAD
                &metadata,
=======
                &field.metadata_with_string_values().into(),
>>>>>>> eedfd473
                visitor,
                child_list_id,
            );
        }
        child_list_id
    }

    fn visit_array_item(
        visitor: &EngineSchemaVisitor,
        at: &ArrayType,
        contains_null: bool,
    ) -> usize {
        let child_list_id = (visitor.make_field_list)(visitor.data, 1);
        let metadata = CStringMap::default();
        visit_schema_item(
            "array_element",
            &at.element_type,
            contains_null,
            &metadata,
            visitor,
            child_list_id,
        );
        child_list_id
    }

    fn visit_map_types(
        visitor: &EngineSchemaVisitor,
        mt: &MapType,
        value_contains_null: bool,
    ) -> usize {
        let child_list_id = (visitor.make_field_list)(visitor.data, 2);
        let metadata = CStringMap::default();
        visit_schema_item(
            "map_key",
            &mt.key_type,
            false,
            &metadata,
            visitor,
            child_list_id,
        );
        visit_schema_item(
            "map_value",
            &mt.value_type,
            value_contains_null,
            &metadata,
            visitor,
            child_list_id,
        );
        child_list_id
    }

    // Visit a struct field (recursively) and add the result to the list of siblings.
    fn visit_schema_item(
        name: &str,
        data_type: &DataType,
        is_nullable: bool,
        metadata: &CStringMap,
        visitor: &EngineSchemaVisitor,
        sibling_list_id: usize,
    ) {
        macro_rules! call {
            ( $visitor_fn:ident $(, $extra_args:expr) *) => {
                (visitor.$visitor_fn)(
                    visitor.data,
                    sibling_list_id,
                    kernel_string_slice!(name),
                    is_nullable,
                    metadata
                    $(, $extra_args) *
                )
            };
        }
        match data_type {
            DataType::Struct(st) => call!(visit_struct, visit_struct_fields(visitor, st)),
            DataType::Map(mt) => {
                call!(
                    visit_map,
                    visit_map_types(visitor, mt, mt.value_contains_null)
                )
            }
            DataType::Array(at) => {
                call!(visit_array, visit_array_item(visitor, at, at.contains_null))
            }
            DataType::Primitive(PrimitiveType::Decimal(precision, scale)) => {
                call!(visit_decimal, *precision, *scale)
            }
            &DataType::STRING => call!(visit_string),
            &DataType::LONG => call!(visit_long),
            &DataType::INTEGER => call!(visit_integer),
            &DataType::SHORT => call!(visit_short),
            &DataType::BYTE => call!(visit_byte),
            &DataType::FLOAT => call!(visit_float),
            &DataType::DOUBLE => call!(visit_double),
            &DataType::BOOLEAN => call!(visit_boolean),
            &DataType::BINARY => call!(visit_binary),
            &DataType::DATE => call!(visit_date),
            &DataType::TIMESTAMP => call!(visit_timestamp),
            &DataType::TIMESTAMP_NTZ => call!(visit_timestamp_ntz),
        }
    }

    visit_struct_fields(visitor, snapshot.schema())
}<|MERGE_RESOLUTION|>--- conflicted
+++ resolved
@@ -215,11 +215,7 @@
                 field.name(),
                 field.data_type(),
                 field.is_nullable(),
-<<<<<<< HEAD
-                &metadata,
-=======
                 &field.metadata_with_string_values().into(),
->>>>>>> eedfd473
                 visitor,
                 child_list_id,
             );
